defmodule Phauxth.Confirm.Base do
  @moduledoc """
  Base module for handling user confirmation.

  This is used by both the Phauxth.Confirm and Phauxth.Confirm.PassReset
  modules.
  """

  @doc false
  defmacro __using__(options) do
    quote do
      import unquote(__MODULE__)
      import Plug.Crypto
      alias Phauxth.{Config, Log}

      @behaviour Phauxth

      @ok_log unquote(options)[:ok_log] || "account confirmed"

      @doc false
<<<<<<< HEAD
      def call(conn, {identifier, user_params, key_expiry}) do
        with %{^user_params => user_id, "key" => key} <- conn.query_params do
          check_confirm conn, {identifier, user_id, key, key_expiry, "account confirmed"}
=======
      def verify(params, opts \\ []) do
        {identifier, key_validity} = {Keyword.get(opts, :identifier, :email),
          Keyword.get(opts, :key_validity, 60)}
        user_params = to_string(identifier)
        with %{^user_params => user_id, "key" => key} <- params do
          check_confirm({identifier, user_id, key, key_validity, @ok_log})
>>>>>>> 25ba21d7
        else
          _ -> check_confirm(nil)
        end
      end

      @doc """
      Function to confirm the user by checking the token.
      """
      def check_confirm({identifier, user_id, key, key_expiry, ok_log})
          when byte_size(key) == 32 do
        Config.repo.get_by(Config.user_mod, [{identifier, user_id}])
        |> check_key(key, key_expiry * 60)
<<<<<<< HEAD
        |> report(conn, user_id, ok_log)
=======
        |> log(user_id, ok_log)
>>>>>>> 25ba21d7
      end
      def check_confirm(_) do
        Log.warn(%Log{message: "invalid query string"})
        {:error, "Invalid credentials"}
      end

      @doc """
      """
      def check_key(%{confirmed_at: nil, confirmation_sent_at: sent_time,
          confirmation_token: token} = user, key, valid_secs) do
        check_time(sent_time, valid_secs) and secure_compare(token, key) and {:ok, user}
      end
      def check_key(nil, _, _), do: {:error, "invalid credentials"}
      def check_key(_, _, _), do: {:error, "user account already confirmed"}

      @doc """
      """
      def log({:ok, user}, user_id, ok_log) do
        Log.info(%Log{user: user_id, message: ok_log})
        {:ok, Map.drop(user, Config.drop_user_keys)}
      end
      def log(false, user_id, _) do
        log({:error, "invalid token"}, user_id, nil)
        {:error, "Invalid credentials"}
      end
      def log({:error, message}, user_id, _) do
        Log.warn(%Log{user: user_id, message: message})
        {:error, "Invalid credentials"}
      end

      defoverridable [verify: 2, check_confirm: 1, check_key: 3, log: 3]
    end
  end

  @doc """
  """
  def check_time(nil, _), do: false
  def check_time(sent_at, valid_secs) do
    (sent_at |> Ecto.DateTime.to_erl
     |> :calendar.datetime_to_gregorian_seconds) + valid_secs >
    (:calendar.universal_time |> :calendar.datetime_to_gregorian_seconds)
  end
<<<<<<< HEAD

  def report(false, conn, user_id, _) do
    report({:error, "invalid token"}, conn, user_id, nil)
  end
  def report({:error, message}, conn, user_id, _) do
    Log.warn(conn, %Log{user: user_id, message: message,
      meta: [{"current_user_id", Log.current_user_id(conn.assigns)}]})
    put_private(conn, :phauxth_error, "Invalid credentials")
  end
  def report(user, conn, user_id, ok_log) do
    Log.info(conn, %Log{user: user_id, message: ok_log})
    put_private(conn, :phauxth_user, Map.drop(user, Config.drop_user_keys))
  end
=======
>>>>>>> 25ba21d7
end<|MERGE_RESOLUTION|>--- conflicted
+++ resolved
@@ -18,18 +18,12 @@
       @ok_log unquote(options)[:ok_log] || "account confirmed"
 
       @doc false
-<<<<<<< HEAD
-      def call(conn, {identifier, user_params, key_expiry}) do
-        with %{^user_params => user_id, "key" => key} <- conn.query_params do
-          check_confirm conn, {identifier, user_id, key, key_expiry, "account confirmed"}
-=======
       def verify(params, opts \\ []) do
         {identifier, key_validity} = {Keyword.get(opts, :identifier, :email),
           Keyword.get(opts, :key_validity, 60)}
         user_params = to_string(identifier)
         with %{^user_params => user_id, "key" => key} <- params do
           check_confirm({identifier, user_id, key, key_validity, @ok_log})
->>>>>>> 25ba21d7
         else
           _ -> check_confirm(nil)
         end
@@ -42,11 +36,7 @@
           when byte_size(key) == 32 do
         Config.repo.get_by(Config.user_mod, [{identifier, user_id}])
         |> check_key(key, key_expiry * 60)
-<<<<<<< HEAD
-        |> report(conn, user_id, ok_log)
-=======
         |> log(user_id, ok_log)
->>>>>>> 25ba21d7
       end
       def check_confirm(_) do
         Log.warn(%Log{message: "invalid query string"})
@@ -89,20 +79,4 @@
      |> :calendar.datetime_to_gregorian_seconds) + valid_secs >
     (:calendar.universal_time |> :calendar.datetime_to_gregorian_seconds)
   end
-<<<<<<< HEAD
-
-  def report(false, conn, user_id, _) do
-    report({:error, "invalid token"}, conn, user_id, nil)
-  end
-  def report({:error, message}, conn, user_id, _) do
-    Log.warn(conn, %Log{user: user_id, message: message,
-      meta: [{"current_user_id", Log.current_user_id(conn.assigns)}]})
-    put_private(conn, :phauxth_error, "Invalid credentials")
-  end
-  def report(user, conn, user_id, ok_log) do
-    Log.info(conn, %Log{user: user_id, message: ok_log})
-    put_private(conn, :phauxth_user, Map.drop(user, Config.drop_user_keys))
-  end
-=======
->>>>>>> 25ba21d7
 end