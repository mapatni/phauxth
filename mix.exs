--- conflicted
+++ resolved
@@ -1,11 +1,7 @@
 defmodule Phauxth.Mixfile do
   use Mix.Project
 
-<<<<<<< HEAD
-  @version "0.9.1"
-=======
   @version "0.10.0-dev"
->>>>>>> 25ba21d7
 
   @description """
   Authentication library for Phoenix web applications
